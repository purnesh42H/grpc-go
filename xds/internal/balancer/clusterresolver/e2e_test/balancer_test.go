--- conflicted
+++ resolved
@@ -38,6 +38,7 @@
 	"google.golang.org/grpc/internal/stubserver"
 	"google.golang.org/grpc/internal/testutils"
 	"google.golang.org/grpc/internal/testutils/xds/e2e"
+	"google.golang.org/grpc/internal/xds/bootstrap"
 	"google.golang.org/grpc/resolver"
 	"google.golang.org/grpc/resolver/manual"
 	"google.golang.org/grpc/serviceconfig"
@@ -74,7 +75,6 @@
 	t.Helper()
 
 	// Create an xDS client for use by the cluster_resolver LB policy.
-<<<<<<< HEAD
 	config, err := bootstrap.NewConfigFromContents(bootstrapContents)
 	if err != nil {
 		t.Fatalf("Failed to parse bootstrap contents: %s, %v", string(bootstrapContents), err)
@@ -82,11 +82,6 @@
 	pool := xdsclient.NewPool(config)
 	xdsC, xdsClose, err := pool.NewClientForTesting(xdsclient.OptionsForTesting{
 		Name: t.Name(),
-=======
-	xdsC, xdsClose, err := xdsclient.NewForTesting(xdsclient.OptionsForTesting{
-		Name:     t.Name(),
-		Contents: bootstrapContents,
->>>>>>> 13181040
 	})
 	if err != nil {
 		t.Fatalf("Failed to create xDS client: %v", err)
@@ -97,12 +92,12 @@
 	// with a single cluster.
 	r := manual.NewBuilderWithScheme("whatever")
 	jsonSC := fmt.Sprintf(`{
-			 "loadBalancingConfig":[{
-				 "cds_experimental":{
-					 "cluster": "%s"
-				 }
-			 }]
-		 }`, clusterName)
+			"loadBalancingConfig":[{
+				"cds_experimental":{
+					"cluster": "%s"
+				}
+			}]
+		}`, clusterName)
 	scpr := internal.ParseServiceConfig.(func(string) *serviceconfig.ParseResult)(jsonSC)
 	r.InitialState(xdsclient.SetClient(resolver.State{ServiceConfig: scpr}, xdsC))
 
