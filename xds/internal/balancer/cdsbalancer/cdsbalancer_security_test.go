/*
 * Copyright 2020 gRPC authors.
 *
 * Licensed under the Apache License, Version 2.0 (the "License");
 * you may not use this file except in compliance with the License.
 * You may obtain a copy of the License at
 *
 *     http://www.apache.org/licenses/LICENSE-2.0
 *
 * Unless required by applicable law or agreed to in writing, software
 * distributed under the License is distributed on an "AS IS" BASIS,
 * WITHOUT WARRANTIES OR CONDITIONS OF ANY KIND, either express or implied.
 * See the License for the specific language governing permissions and
 * limitations under the License.
 */

package cdsbalancer

import (
	"context"
	"crypto/tls"
	"crypto/x509"
	"encoding/json"
	"fmt"
	"os"
	"strings"
	"testing"
	"unsafe"

	"github.com/google/go-cmp/cmp"
	"github.com/google/uuid"
	"google.golang.org/grpc"
	"google.golang.org/grpc/attributes"
	"google.golang.org/grpc/balancer"
	"google.golang.org/grpc/connectivity"
	"google.golang.org/grpc/credentials"
	"google.golang.org/grpc/credentials/insecure"
	"google.golang.org/grpc/credentials/tls/certprovider"
	"google.golang.org/grpc/credentials/xds"
	"google.golang.org/grpc/internal"
	"google.golang.org/grpc/internal/balancer/stub"
	xdscredsinternal "google.golang.org/grpc/internal/credentials/xds"
	"google.golang.org/grpc/internal/envconfig"
	"google.golang.org/grpc/internal/stubserver"
	"google.golang.org/grpc/internal/testutils"
	"google.golang.org/grpc/internal/testutils/xds/e2e"
	"google.golang.org/grpc/internal/xds/bootstrap"
	"google.golang.org/grpc/peer"
	"google.golang.org/grpc/resolver"
	"google.golang.org/grpc/resolver/manual"
	"google.golang.org/grpc/serviceconfig"
	"google.golang.org/grpc/testdata"
	"google.golang.org/grpc/xds/internal/xdsclient"

	v3clusterpb "github.com/envoyproxy/go-control-plane/envoy/config/cluster/v3"
	v3corepb "github.com/envoyproxy/go-control-plane/envoy/config/core/v3"
	v3endpointpb "github.com/envoyproxy/go-control-plane/envoy/config/endpoint/v3"
	v3tlspb "github.com/envoyproxy/go-control-plane/envoy/extensions/transport_sockets/tls/v3"
	testgrpc "google.golang.org/grpc/interop/grpc_testing"
	testpb "google.golang.org/grpc/interop/grpc_testing"

	_ "google.golang.org/grpc/credentials/tls/certprovider/pemfile" // Register the file watcher certificate provider plugin.
)

// testCCWrapper wraps a balancer.ClientConn and intercepts NewSubConn and
// returns the xDS handshake info back to the test for inspection.
type testCCWrapper struct {
	balancer.ClientConn
	handshakeInfoCh chan *xdscredsinternal.HandshakeInfo
}

// NewSubConn forwards the call to the underlying balancer.ClientConn, but
// before that, it validates the following:
//   - there is only one address in the addrs slice
//   - the single address contains xDS handshake information, which is then
//     pushed onto the handshakeInfoCh channel
func (tcc *testCCWrapper) NewSubConn(addrs []resolver.Address, opts balancer.NewSubConnOptions) (balancer.SubConn, error) {
	if len(addrs) != 1 {
		return nil, fmt.Errorf("NewSubConn got %d addresses, want 1", len(addrs))
	}
	getHI := internal.GetXDSHandshakeInfoForTesting.(func(attr *attributes.Attributes) *unsafe.Pointer)
	hi := getHI(addrs[0].Attributes)
	if hi == nil {
		return nil, fmt.Errorf("NewSubConn got address without xDS handshake info")
	}

	sc, err := tcc.ClientConn.NewSubConn(addrs, opts)
	select {
	case tcc.handshakeInfoCh <- (*xdscredsinternal.HandshakeInfo)(*hi):
	default:
	}
	return sc, err
}

// Registers a wrapped cds LB policy for the duration of this test that retains
// all the functionality of the original cds LB policy, but overrides the
// NewSubConn method passed to the policy and makes the xDS handshake
// information passed to NewSubConn available to the test.
//
// Accepts as argument a channel onto which xDS handshake information passed to
// NewSubConn is written to.
func registerWrappedCDSPolicyWithNewSubConnOverride(t *testing.T, ch chan *xdscredsinternal.HandshakeInfo) {
	cdsBuilder := balancer.Get(cdsName)
	internal.BalancerUnregister(cdsBuilder.Name())
	var ccWrapper *testCCWrapper
	stub.Register(cdsBuilder.Name(), stub.BalancerFuncs{
		Init: func(bd *stub.BalancerData) {
			ccWrapper = &testCCWrapper{
				ClientConn:      bd.ClientConn,
				handshakeInfoCh: ch,
			}
			bd.Data = cdsBuilder.Build(ccWrapper, bd.BuildOptions)
		},
		ParseConfig: func(lbCfg json.RawMessage) (serviceconfig.LoadBalancingConfig, error) {
			return cdsBuilder.(balancer.ConfigParser).ParseConfig(lbCfg)
		},
		UpdateClientConnState: func(bd *stub.BalancerData, ccs balancer.ClientConnState) error {
			bal := bd.Data.(balancer.Balancer)
			return bal.UpdateClientConnState(ccs)
		},
		Close: func(bd *stub.BalancerData) {
			bal := bd.Data.(balancer.Balancer)
			bal.Close()
		},
	})
	t.Cleanup(func() { balancer.Register(cdsBuilder) })
}

// Common setup for security tests:
//   - creates an xDS client with the specified bootstrap configuration
//   - creates a manual resolver that specifies cds as the top-level LB policy
//   - creates a channel that uses the passed in client creds and the manual
//     resolver
//   - creates a test server that uses the passed in server creds
//
// Returns the following:
// - a client channel to make RPCs
// - address of the test backend server
func setupForSecurityTests(t *testing.T, bootstrapContents []byte, clientCreds, serverCreds credentials.TransportCredentials) (*grpc.ClientConn, string) {
	t.Helper()

<<<<<<< HEAD
	config, err := bootstrap.NewConfigFromContents(bootstrapContents)
=======
	config, err := bootstrap.NewConfigForTesting(bootstrapContents)
>>>>>>> 39f0e5a8
	if err != nil {
		t.Fatalf("Failed to parse bootstrap contents: %s, %v", string(bootstrapContents), err)
	}
	pool := xdsclient.NewPool(config)
	xdsClient, xdsClose, err := pool.NewClientForTesting(xdsclient.OptionsForTesting{
		Name: t.Name(),
	})
	if err != nil {
		t.Fatalf("Failed to create xDS client: %v", err)
	}
	t.Cleanup(xdsClose)

	// Create a manual resolver that configures the CDS LB policy as the
	// top-level LB policy on the channel.
	r := manual.NewBuilderWithScheme("whatever")
	jsonSC := fmt.Sprintf(`{
			"loadBalancingConfig":[{
				"cds_experimental":{
					"cluster": "%s"
				}
			}]
		}`, clusterName)
	scpr := internal.ParseServiceConfig.(func(string) *serviceconfig.ParseResult)(jsonSC)
	state := xdsclient.SetClient(resolver.State{ServiceConfig: scpr}, xdsClient)
	r.InitialState(state)

	// Create a ClientConn with the specified transport credentials.
	cc, err := grpc.Dial(r.Scheme()+":///test.service", grpc.WithTransportCredentials(clientCreds), grpc.WithResolvers(r))
	if err != nil {
		t.Fatalf("Failed to dial local test server: %v", err)
	}
	t.Cleanup(func() { cc.Close() })

	// Start a test service backend with the specified transport credentials.
	sOpts := []grpc.ServerOption{}
	if serverCreds != nil {
		sOpts = append(sOpts, grpc.Creds(serverCreds))
	}
	server := stubserver.StartTestService(t, nil, sOpts...)
	t.Cleanup(server.Stop)

	return cc, server.Address
}

// Creates transport credentials to be used on the client side that rely on xDS
// to provide the security configuration. It falls back to insecure creds if no
// security information is received from the management server.
func xdsClientCredsWithInsecureFallback(t *testing.T) credentials.TransportCredentials {
	t.Helper()

	xdsCreds, err := xds.NewClientCredentials(xds.ClientOptions{FallbackCreds: insecure.NewCredentials()})
	if err != nil {
		t.Fatalf("Failed to create xDS credentials: %v", err)
	}
	return xdsCreds
}

// Creates transport credentials to be used on the server side from certificate
// files in testdata/x509.
//
// The certificate returned by this function has a CommonName of "test-server1".
func tlsServerCreds(t *testing.T) credentials.TransportCredentials {
	t.Helper()

	cert, err := tls.LoadX509KeyPair(testdata.Path("x509/server1_cert.pem"), testdata.Path("x509/server1_key.pem"))
	if err != nil {
		t.Fatalf("Failed to load server cert and key: %v", err)

	}
	pemData, err := os.ReadFile(testdata.Path("x509/client_ca_cert.pem"))
	if err != nil {
		t.Fatalf("Failed to read client CA cert: %v", err)
	}
	roots := x509.NewCertPool()
	roots.AppendCertsFromPEM(pemData)
	cfg := &tls.Config{
		Certificates: []tls.Certificate{cert},
		ClientCAs:    roots,
	}
	return credentials.NewTLS(cfg)
}

// Checks the AuthInfo available in the peer if it matches the expected security
// level of the connection.
func verifySecurityInformationFromPeer(t *testing.T, pr *peer.Peer, wantSecLevel e2e.SecurityLevel) {
	// This is not a true helper in the Go sense, because it does not perform
	// setup or cleanup tasks. Marking it a helper is to ensure that when the
	// test fails, the line information of the caller is outputted instead of
	// from here.
	//
	// And this function directly calls t.Fatalf() instead of returning an error
	// and letting the caller decide what to do with it. This is also OK since
	// all callers will simply end up calling t.Fatalf() with the returned
	// error, and can't add any contextual information of value to the error
	// message.
	t.Helper()

	switch wantSecLevel {
	case e2e.SecurityLevelNone:
		if pr.AuthInfo.AuthType() != "insecure" {
			t.Fatalf("AuthType() is %s, want insecure", pr.AuthInfo.AuthType())
		}
	case e2e.SecurityLevelMTLS:
		ai, ok := pr.AuthInfo.(credentials.TLSInfo)
		if !ok {
			t.Fatalf("AuthInfo type is %T, want %T", pr.AuthInfo, credentials.TLSInfo{})
		}
		if len(ai.State.PeerCertificates) != 1 {
			t.Fatalf("Number of peer certificates is %d, want 1", len(ai.State.PeerCertificates))
		}
		cert := ai.State.PeerCertificates[0]
		const wantCommonName = "test-server1"
		if cn := cert.Subject.CommonName; cn != wantCommonName {
			t.Fatalf("Common name in peer certificate is %s, want %s", cn, wantCommonName)
		}
	}
}

// Tests the case where xDS credentials are not in use, but the cds LB policy
// receives a Cluster update with security configuration. Verifies that the
// security configuration is not parsed by the cds LB policy by looking at the
// xDS handshake info passed to NewSubConn.
func (s) TestSecurityConfigWithoutXDSCreds(t *testing.T) {
	// Register a wrapped cds LB policy for the duration of this test that writes
	// the xDS handshake info passed to NewSubConn onto the given channel.
	handshakeInfoCh := make(chan *xdscredsinternal.HandshakeInfo, 1)
	registerWrappedCDSPolicyWithNewSubConnOverride(t, handshakeInfoCh)

	// Spin up an xDS management server.
	mgmtServer := e2e.StartManagementServer(t, e2e.ManagementServerOptions{})

	// Create bootstrap configuration pointing to the above management server.
	nodeID := uuid.New().String()
	bc := e2e.DefaultBootstrapContents(t, nodeID, mgmtServer.Address)

	// Create a grpc channel with insecure creds talking to a test server with
	// insecure credentials.
	cc, serverAddress := setupForSecurityTests(t, bc, insecure.NewCredentials(), nil)

	// Configure cluster and endpoints resources in the management server. The
	// cluster resource is configured to return security configuration.
	resources := e2e.UpdateOptions{
		NodeID:         nodeID,
		Clusters:       []*v3clusterpb.Cluster{e2e.DefaultCluster(clusterName, serviceName, e2e.SecurityLevelMTLS)},
		Endpoints:      []*v3endpointpb.ClusterLoadAssignment{e2e.DefaultEndpoint(serviceName, "localhost", []uint32{testutils.ParsePort(t, serverAddress)})},
		SkipValidation: true,
	}
	ctx, cancel := context.WithTimeout(context.Background(), defaultTestTimeout)
	defer cancel()
	if err := mgmtServer.Update(ctx, resources); err != nil {
		t.Fatal(err)
	}

	// Verify that a successful RPC can be made.
	client := testgrpc.NewTestServiceClient(cc)
	if _, err := client.EmptyCall(ctx, &testpb.Empty{}, grpc.WaitForReady(true)); err != nil {
		t.Fatalf("EmptyCall() failed: %v", err)
	}

	// Ensure that the xDS handshake info passed to NewSubConn is empty.
	var gotHI *xdscredsinternal.HandshakeInfo
	select {
	case gotHI = <-handshakeInfoCh:
	case <-ctx.Done():
		t.Fatal("Timeout when waiting to read handshake info passed to NewSubConn")
	}
	wantHI := xdscredsinternal.NewHandshakeInfo(nil, nil, nil, false)
	if !cmp.Equal(gotHI, wantHI) {
		t.Fatalf("NewSubConn got handshake info %+v, want %+v", gotHI, wantHI)
	}
}

// Tests the case where xDS credentials are in use, but the cds LB policy
// receives a Cluster update without security configuration. Verifies that the
// xDS handshake info passed to NewSubConn specified the use of fallback
// credentials.
func (s) TestNoSecurityConfigWithXDSCreds(t *testing.T) {
	// Register a wrapped cds LB policy for the duration of this test that writes
	// the xDS handshake info passed to NewSubConn onto the given channel.
	handshakeInfoCh := make(chan *xdscredsinternal.HandshakeInfo, 1)
	registerWrappedCDSPolicyWithNewSubConnOverride(t, handshakeInfoCh)

	// Spin up an xDS management server.
	mgmtServer := e2e.StartManagementServer(t, e2e.ManagementServerOptions{})

	// Create bootstrap configuration pointing to the above management server.
	nodeID := uuid.New().String()
	bc := e2e.DefaultBootstrapContents(t, nodeID, mgmtServer.Address)

	// Create a grpc channel with xDS creds talking to a test server with
	// insecure credentials.
	cc, serverAddress := setupForSecurityTests(t, bc, xdsClientCredsWithInsecureFallback(t), nil)

	// Configure cluster and endpoints resources in the management server. The
	// cluster resource is not configured to return any security configuration.
	resources := e2e.UpdateOptions{
		NodeID:         nodeID,
		Clusters:       []*v3clusterpb.Cluster{e2e.DefaultCluster(clusterName, serviceName, e2e.SecurityLevelNone)},
		Endpoints:      []*v3endpointpb.ClusterLoadAssignment{e2e.DefaultEndpoint(serviceName, "localhost", []uint32{testutils.ParsePort(t, serverAddress)})},
		SkipValidation: true,
	}
	ctx, cancel := context.WithTimeout(context.Background(), defaultTestTimeout)
	defer cancel()
	if err := mgmtServer.Update(ctx, resources); err != nil {
		t.Fatal(err)
	}

	// Verify that a successful RPC can be made.
	client := testgrpc.NewTestServiceClient(cc)
	if _, err := client.EmptyCall(ctx, &testpb.Empty{}, grpc.WaitForReady(true)); err != nil {
		t.Fatalf("EmptyCall() failed: %v", err)
	}

	// Ensure that the xDS handshake info passed to NewSubConn is empty.
	var gotHI *xdscredsinternal.HandshakeInfo
	select {
	case gotHI = <-handshakeInfoCh:
	case <-ctx.Done():
		t.Fatal("Timeout when waiting to read handshake info passed to NewSubConn")
	}
	wantHI := xdscredsinternal.NewHandshakeInfo(nil, nil, nil, false)
	if !cmp.Equal(gotHI, wantHI) {
		t.Fatalf("NewSubConn got handshake info %+v, want %+v", gotHI, wantHI)
	}
	if !gotHI.UseFallbackCreds() {
		t.Fatal("NewSubConn got handshake info that does not specify the use of fallback creds")
	}
}

// Tests the case where the security config returned by the management server
// cannot be resolved based on the contents of the bootstrap config. Verifies
// that the cds LB policy puts the channel in TRANSIENT_FAILURE.
func (s) TestSecurityConfigNotFoundInBootstrap(t *testing.T) {
	// Spin up an xDS management server.
	mgmtServer := e2e.StartManagementServer(t, e2e.ManagementServerOptions{})

	// Create bootstrap configuration pointing to the above management server,
	// and one that does not have certificate providers configuration.
	nodeID := uuid.New().String()
	bootstrapContents, err := bootstrap.NewContentsForTesting(bootstrap.ConfigOptionsForTesting{
		Servers: []byte(fmt.Sprintf(`[{
			"server_uri": %q,
			"channel_creds": [{"type": "insecure"}]
		}]`, mgmtServer.Address)),
		Node:                               []byte(fmt.Sprintf(`{"id": "%s"}`, nodeID)),
		ServerListenerResourceNameTemplate: e2e.ServerListenerResourceNameTemplate,
	})
	if err != nil {
		t.Fatalf("Failed to create bootstrap configuration: %v", err)
	}

	// Create a grpc channel with xDS creds.
	cc, _ := setupForSecurityTests(t, bootstrapContents, xdsClientCredsWithInsecureFallback(t), nil)

	// Configure a cluster resource that contains security configuration, in the
	// management server.
	resources := e2e.UpdateOptions{
		NodeID:         nodeID,
		Clusters:       []*v3clusterpb.Cluster{e2e.DefaultCluster(clusterName, serviceName, e2e.SecurityLevelMTLS)},
		SkipValidation: true,
	}
	ctx, cancel := context.WithTimeout(context.Background(), defaultTestTimeout)
	defer cancel()
	if err := mgmtServer.Update(ctx, resources); err != nil {
		t.Fatal(err)
	}

	testutils.AwaitState(ctx, t, cc, connectivity.TransientFailure)
}

// A certificate provider builder that returns a nil Provider from the starter
// func passed to certprovider.NewBuildableConfig().
type errCertProviderBuilder struct{}

const errCertProviderName = "err-cert-provider"

func (e errCertProviderBuilder) ParseConfig(any) (*certprovider.BuildableConfig, error) {
	// Returning a nil Provider simulates the case where an error is encountered
	// at the time of building the Provider.
	bc := certprovider.NewBuildableConfig(errCertProviderName, nil, func(certprovider.BuildOptions) certprovider.Provider { return nil })
	return bc, nil
}

func (e errCertProviderBuilder) Name() string {
	return errCertProviderName
}

func init() {
	certprovider.Register(errCertProviderBuilder{})
}

// Tests the case where the certprovider.Store returns an error when the cds LB
// policy attempts to build a certificate provider. Verifies that the cds LB
// policy puts the channel in TRANSIENT_FAILURE.
func (s) TestCertproviderStoreError(t *testing.T) {
	mgmtServer := e2e.StartManagementServer(t, e2e.ManagementServerOptions{})

	// Create bootstrap configuration pointing to the above management server
	// and one that includes certificate providers configuration for
	// errCertProviderBuilder.
	nodeID := uuid.New().String()
	providerCfg := json.RawMessage(fmt.Sprintf(`{
		"plugin_name": "%s",
		"config": {}
	}`, errCertProviderName))
	bootstrapContents, err := bootstrap.NewContentsForTesting(bootstrap.ConfigOptionsForTesting{
		Servers: []byte(fmt.Sprintf(`[{
			"server_uri": %q,
			"channel_creds": [{"type": "insecure"}]
		}]`, mgmtServer.Address)),
		Node:                               []byte(fmt.Sprintf(`{"id": "%s"}`, nodeID)),
		ServerListenerResourceNameTemplate: e2e.ServerListenerResourceNameTemplate,
		CertificateProviders:               map[string]json.RawMessage{e2e.ClientSideCertProviderInstance: providerCfg},
	})
	if err != nil {
		t.Fatalf("Failed to create bootstrap configuration: %v", err)
	}

	// Create a grpc channel with xDS creds.
	cc, _ := setupForSecurityTests(t, bootstrapContents, xdsClientCredsWithInsecureFallback(t), nil)

	// Configure a cluster resource that contains security configuration, in the
	// management server.
	resources := e2e.UpdateOptions{
		NodeID:         nodeID,
		Clusters:       []*v3clusterpb.Cluster{e2e.DefaultCluster(clusterName, serviceName, e2e.SecurityLevelMTLS)},
		SkipValidation: true,
	}
	ctx, cancel := context.WithTimeout(context.Background(), defaultTestTimeout)
	defer cancel()
	if err := mgmtServer.Update(ctx, resources); err != nil {
		t.Fatal(err)
	}

	testutils.AwaitState(ctx, t, cc, connectivity.TransientFailure)
}

// Tests the case where the cds LB policy receives security configuration as
// part of the Cluster resource that can be successfully resolved using the
// bootstrap file contents. Verifies that the connection between the client and
// the server is secure.
func (s) TestGoodSecurityConfig(t *testing.T) {
	// Spin up an xDS management server.
	mgmtServer := e2e.StartManagementServer(t, e2e.ManagementServerOptions{})

	// Create bootstrap configuration pointing to the above management server
	// and one that includes certificate providers configuration.
	nodeID := uuid.New().String()
	bc := e2e.DefaultBootstrapContents(t, nodeID, mgmtServer.Address)

	// Create a grpc channel with xDS creds talking to a test server with TLS
	// credentials.
	cc, serverAddress := setupForSecurityTests(t, bc, xdsClientCredsWithInsecureFallback(t), tlsServerCreds(t))

	// Configure cluster and endpoints resources in the management server. The
	// cluster resource is configured to return security configuration.
	resources := e2e.UpdateOptions{
		NodeID:         nodeID,
		Clusters:       []*v3clusterpb.Cluster{e2e.DefaultCluster(clusterName, serviceName, e2e.SecurityLevelMTLS)},
		Endpoints:      []*v3endpointpb.ClusterLoadAssignment{e2e.DefaultEndpoint(serviceName, "localhost", []uint32{testutils.ParsePort(t, serverAddress)})},
		SkipValidation: true,
	}
	ctx, cancel := context.WithTimeout(context.Background(), defaultTestTimeout)
	defer cancel()
	if err := mgmtServer.Update(ctx, resources); err != nil {
		t.Fatal(err)
	}

	// Verify that a successful RPC can be made over a secure connection.
	client := testgrpc.NewTestServiceClient(cc)
	peer := &peer.Peer{}
	if _, err := client.EmptyCall(ctx, &testpb.Empty{}, grpc.WaitForReady(true), grpc.Peer(peer)); err != nil {
		t.Fatalf("EmptyCall() failed: %v", err)
	}
	verifySecurityInformationFromPeer(t, peer, e2e.SecurityLevelMTLS)
}

// Tests the case where the cds LB policy receives security configuration as
// part of the Cluster resource that contains a certificate provider instance
// that is missing in the bootstrap file. Verifies that the channel moves to
// TRANSIENT_FAILURE. Subsequently, the cds LB policy receives a cluster
// resource that contains a certificate provider that is present in the
// bootstrap file.  Verifies that the connection between the client and the
// server is secure.
func (s) TestSecurityConfigUpdate_BadToGood(t *testing.T) {
	// Spin up an xDS management server.
	mgmtServer := e2e.StartManagementServer(t, e2e.ManagementServerOptions{})

	// Create bootstrap configuration pointing to the above management server.
	nodeID := uuid.New().String()
	bc := e2e.DefaultBootstrapContents(t, nodeID, mgmtServer.Address)

	// Create a grpc channel with xDS creds talking to a test server with TLS
	// credentials.
	cc, serverAddress := setupForSecurityTests(t, bc, xdsClientCredsWithInsecureFallback(t), tlsServerCreds(t))

	// Configure cluster and endpoints resources in the management server. The
	// cluster resource contains security configuration with a certificate
	// provider instance that is missing in the bootstrap configuration.
	cluster := e2e.DefaultCluster(clusterName, serviceName, e2e.SecurityLevelNone)
	cluster.TransportSocket = &v3corepb.TransportSocket{
		Name: "envoy.transport_sockets.tls",
		ConfigType: &v3corepb.TransportSocket_TypedConfig{
			TypedConfig: testutils.MarshalAny(t, &v3tlspb.UpstreamTlsContext{
				CommonTlsContext: &v3tlspb.CommonTlsContext{
					ValidationContextType: &v3tlspb.CommonTlsContext_ValidationContextCertificateProviderInstance{
						ValidationContextCertificateProviderInstance: &v3tlspb.CommonTlsContext_CertificateProviderInstance{
							InstanceName: "unknown-certificate-provider-instance",
						},
					},
				},
			}),
		},
	}
	resources := e2e.UpdateOptions{
		NodeID:         nodeID,
		Clusters:       []*v3clusterpb.Cluster{cluster},
		Endpoints:      []*v3endpointpb.ClusterLoadAssignment{e2e.DefaultEndpoint(serviceName, "localhost", []uint32{testutils.ParsePort(t, serverAddress)})},
		SkipValidation: true,
	}
	ctx, cancel := context.WithTimeout(context.Background(), defaultTestTimeout)
	defer cancel()
	if err := mgmtServer.Update(ctx, resources); err != nil {
		t.Fatal(err)
	}

	testutils.AwaitState(ctx, t, cc, connectivity.TransientFailure)

	// Update the management server with a Cluster resource that contains a
	// certificate provider instance that is present in the bootstrap
	// configuration.
	resources = e2e.UpdateOptions{
		NodeID:         nodeID,
		Clusters:       []*v3clusterpb.Cluster{e2e.DefaultCluster(clusterName, serviceName, e2e.SecurityLevelMTLS)},
		Endpoints:      []*v3endpointpb.ClusterLoadAssignment{e2e.DefaultEndpoint(serviceName, "localhost", []uint32{testutils.ParsePort(t, serverAddress)})},
		SkipValidation: true,
	}
	if err := mgmtServer.Update(ctx, resources); err != nil {
		t.Fatal(err)
	}

	// Verify that a successful RPC can be made over a secure connection.
	client := testgrpc.NewTestServiceClient(cc)
	peer := &peer.Peer{}
	if _, err := client.EmptyCall(ctx, &testpb.Empty{}, grpc.WaitForReady(true), grpc.Peer(peer)); err != nil {
		t.Fatalf("EmptyCall() failed: %v", err)
	}
	verifySecurityInformationFromPeer(t, peer, e2e.SecurityLevelMTLS)
}

// Tests the case where the cds LB policy receives security configuration as
// part of the Cluster resource that can be successfully resolved using the
// bootstrap file contents. Verifies that the connection between the client and
// the server is secure. Subsequently, the cds LB policy receives a cluster
// resource without security configuration. Verifies that this results in the
// use of fallback credentials, which in this case is insecure creds.
func (s) TestSecurityConfigUpdate_GoodToFallback(t *testing.T) {
	// Spin up an xDS management server.
	mgmtServer := e2e.StartManagementServer(t, e2e.ManagementServerOptions{})

	// Create bootstrap configuration pointing to the above management server.
	nodeID := uuid.New().String()
	bc := e2e.DefaultBootstrapContents(t, nodeID, mgmtServer.Address)

	// Create a grpc channel with xDS creds talking to a test server with TLS
	// credentials.
	cc, serverAddress := setupForSecurityTests(t, bc, xdsClientCredsWithInsecureFallback(t), tlsServerCreds(t))

	// Configure cluster and endpoints resources in the management server. The
	// cluster resource is configured to return security configuration.
	resources := e2e.UpdateOptions{
		NodeID:         nodeID,
		Clusters:       []*v3clusterpb.Cluster{e2e.DefaultCluster(clusterName, serviceName, e2e.SecurityLevelMTLS)},
		Endpoints:      []*v3endpointpb.ClusterLoadAssignment{e2e.DefaultEndpoint(serviceName, "localhost", []uint32{testutils.ParsePort(t, serverAddress)})},
		SkipValidation: true,
	}
	ctx, cancel := context.WithTimeout(context.Background(), defaultTestTimeout)
	defer cancel()
	if err := mgmtServer.Update(ctx, resources); err != nil {
		t.Fatal(err)
	}

	// Verify that a successful RPC can be made over a secure connection.
	client := testgrpc.NewTestServiceClient(cc)
	peer := &peer.Peer{}
	if _, err := client.EmptyCall(ctx, &testpb.Empty{}, grpc.WaitForReady(true), grpc.Peer(peer)); err != nil {
		t.Fatalf("EmptyCall() failed: %v", err)
	}
	verifySecurityInformationFromPeer(t, peer, e2e.SecurityLevelMTLS)

	// Start a test service backend that does not expect a secure connection.
	insecureServer := stubserver.StartTestService(t, nil)
	t.Cleanup(insecureServer.Stop)

	// Update the resources in the management server to contain no security
	// configuration. This should result in the use of fallback credentials,
	// which is insecure in our case.
	resources = e2e.UpdateOptions{
		NodeID:         nodeID,
		Clusters:       []*v3clusterpb.Cluster{e2e.DefaultCluster(clusterName, serviceName, e2e.SecurityLevelNone)},
		Endpoints:      []*v3endpointpb.ClusterLoadAssignment{e2e.DefaultEndpoint(serviceName, "localhost", []uint32{testutils.ParsePort(t, insecureServer.Address)})},
		SkipValidation: true,
	}
	if err := mgmtServer.Update(ctx, resources); err != nil {
		t.Fatal(err)
	}

	// Wait for the connection to move to the new backend that expects
	// connections without security.
	for ctx.Err() == nil {
		if _, err := client.EmptyCall(ctx, &testpb.Empty{}, grpc.WaitForReady(true), grpc.Peer(peer)); err != nil {
			t.Logf("EmptyCall() failed: %v", err)
		}
		if peer.Addr.String() == insecureServer.Address {
			break
		}
	}
	if ctx.Err() != nil {
		t.Fatal("Timed out when waiting for connection to switch to second backend")
	}
	verifySecurityInformationFromPeer(t, peer, e2e.SecurityLevelNone)
}

// Tests the case where the cds LB policy receives security configuration as
// part of the Cluster resource that can be successfully resolved using the
// bootstrap file contents. Verifies that the connection between the client and
// the server is secure. Subsequently, the cds LB policy receives a cluster
// resource that is NACKed by the xDS client. Test verifies that the cds LB
// policy continues to use the previous good configuration, but the error from
// the xDS client is propagated to the child policy.
func (s) TestSecurityConfigUpdate_GoodToBad(t *testing.T) {
	// Register a wrapped clusterresolver LB policy (child policy of the cds LB
	// policy) for the duration of this test that makes the resolver error
	// pushed to it available to the test.
	_, resolverErrCh, _, _ := registerWrappedClusterResolverPolicy(t)

	// Spin up an xDS management server.
	mgmtServer := e2e.StartManagementServer(t, e2e.ManagementServerOptions{})

	// Create bootstrap configuration pointing to the above management server.
	nodeID := uuid.New().String()
	bc := e2e.DefaultBootstrapContents(t, nodeID, mgmtServer.Address)

	// Create a grpc channel with xDS creds talking to a test server with TLS
	// credentials.
	cc, serverAddress := setupForSecurityTests(t, bc, xdsClientCredsWithInsecureFallback(t), tlsServerCreds(t))

	// Configure cluster and endpoints resources in the management server. The
	// cluster resource is configured to return security configuration.
	resources := e2e.UpdateOptions{
		NodeID:         nodeID,
		Clusters:       []*v3clusterpb.Cluster{e2e.DefaultCluster(clusterName, serviceName, e2e.SecurityLevelMTLS)},
		Endpoints:      []*v3endpointpb.ClusterLoadAssignment{e2e.DefaultEndpoint(serviceName, "localhost", []uint32{testutils.ParsePort(t, serverAddress)})},
		SkipValidation: true,
	}
	ctx, cancel := context.WithTimeout(context.Background(), defaultTestTimeout)
	defer cancel()
	if err := mgmtServer.Update(ctx, resources); err != nil {
		t.Fatal(err)
	}

	// Verify that a successful RPC can be made over a secure connection.
	client := testgrpc.NewTestServiceClient(cc)
	peer := &peer.Peer{}
	if _, err := client.EmptyCall(ctx, &testpb.Empty{}, grpc.WaitForReady(true), grpc.Peer(peer)); err != nil {
		t.Fatalf("EmptyCall() failed: %v", err)
	}
	verifySecurityInformationFromPeer(t, peer, e2e.SecurityLevelMTLS)

	// Configure cluster and endpoints resources in the management server. The
	// cluster resource contains security configuration with a certificate
	// provider instance that is missing in the bootstrap configuration.
	cluster := e2e.DefaultCluster(clusterName, serviceName, e2e.SecurityLevelNone)
	cluster.TransportSocket = &v3corepb.TransportSocket{
		Name: "envoy.transport_sockets.tls",
		ConfigType: &v3corepb.TransportSocket_TypedConfig{
			TypedConfig: testutils.MarshalAny(t, &v3tlspb.UpstreamTlsContext{
				CommonTlsContext: &v3tlspb.CommonTlsContext{
					ValidationContextType: &v3tlspb.CommonTlsContext_ValidationContextCertificateProviderInstance{
						ValidationContextCertificateProviderInstance: &v3tlspb.CommonTlsContext_CertificateProviderInstance{
							InstanceName: "unknown-certificate-provider-instance",
						},
					},
				},
			}),
		},
	}
	resources = e2e.UpdateOptions{
		NodeID:         nodeID,
		Clusters:       []*v3clusterpb.Cluster{cluster},
		Endpoints:      []*v3endpointpb.ClusterLoadAssignment{e2e.DefaultEndpoint(serviceName, "localhost", []uint32{testutils.ParsePort(t, serverAddress)})},
		SkipValidation: true,
	}
	if err := mgmtServer.Update(ctx, resources); err != nil {
		t.Fatal(err)
	}

	const wantNACKErr = "instance name \"unknown-certificate-provider-instance\" missing in bootstrap configuration"
	select {
	case err := <-resolverErrCh:
		if !strings.Contains(err.Error(), wantNACKErr) {
			t.Fatalf("Child policy got resolver error: %v, want err: %v", err, wantNACKErr)
		}
	case <-ctx.Done():
		t.Fatal("Timeout when waiting for resolver error to be pushed to the child policy")
	}

	// Verify that a successful RPC can be made over a secure connection.
	if _, err := client.EmptyCall(ctx, &testpb.Empty{}, grpc.WaitForReady(true)); err != nil {
		t.Fatalf("EmptyCall() failed: %v", err)
	}
	verifySecurityInformationFromPeer(t, peer, e2e.SecurityLevelMTLS)
}

// Tests the case where the cds LB policy receives security configuration as
// part of the Cluster resource that specifies the use system root certs.
// Verifies that the connection between the client and the server is secure.
func (s) TestSystemRootCertsSecurityConfig(t *testing.T) {
	origFlag := envconfig.XDSSystemRootCertsEnabled
	origSRCF := x509SystemCertPoolFunc
	defer func() {
		envconfig.XDSSystemRootCertsEnabled = origFlag
		x509SystemCertPoolFunc = origSRCF
	}()
	envconfig.XDSSystemRootCertsEnabled = true

	systemRootCertsFuncCalled := false
	x509SystemCertPoolFunc = func() (*x509.CertPool, error) {
		certData, err := os.ReadFile(testdata.Path("x509/server_ca_cert.pem"))
		if err != nil {
			return nil, fmt.Errorf("failed to read certificate file: %w", err)
		}
		certPool := x509.NewCertPool()

		if ok := certPool.AppendCertsFromPEM(certData); !ok {
			return nil, fmt.Errorf("failed to append certificate to cert pool")
		}
		systemRootCertsFuncCalled = true
		return certPool, nil
	}
	// Spin up an xDS management server.
	mgmtServer := e2e.StartManagementServer(t, e2e.ManagementServerOptions{})

	// Create bootstrap configuration pointing to the above management server
	// and one that includes certificate providers configuration.
	nodeID := uuid.New().String()
	bc := e2e.DefaultBootstrapContents(t, nodeID, mgmtServer.Address)

	// Create a grpc channel with xDS creds talking to a test server with TLS
	// credentials.
	cc, serverAddress := setupForSecurityTests(t, bc, xdsClientCredsWithInsecureFallback(t), tlsServerCreds(t))

	// Configure cluster and endpoints resources in the management server. The
	// cluster resource is configured to return security configuration.
	resources := e2e.UpdateOptions{
		NodeID:         nodeID,
		Clusters:       []*v3clusterpb.Cluster{e2e.DefaultCluster(clusterName, serviceName, e2e.SecurityLevelTLSWithSystemRootCerts)},
		Endpoints:      []*v3endpointpb.ClusterLoadAssignment{e2e.DefaultEndpoint(serviceName, "localhost", []uint32{testutils.ParsePort(t, serverAddress)})},
		SkipValidation: true,
	}
	ctx, cancel := context.WithTimeout(context.Background(), defaultTestTimeout)
	defer cancel()
	if err := mgmtServer.Update(ctx, resources); err != nil {
		t.Fatal(err)
	}

	// Verify that a successful RPC can be made over a secure connection.
	client := testgrpc.NewTestServiceClient(cc)
	peer := &peer.Peer{}
	if _, err := client.EmptyCall(ctx, &testpb.Empty{}, grpc.Peer(peer)); err != nil {
		t.Fatalf("EmptyCall() failed: %v", err)
	}
	verifySecurityInformationFromPeer(t, peer, e2e.SecurityLevelMTLS)

	if systemRootCertsFuncCalled != true {
		t.Errorf("System root certs were not used during the test.")
	}
}<|MERGE_RESOLUTION|>--- conflicted
+++ resolved
@@ -139,11 +139,7 @@
 func setupForSecurityTests(t *testing.T, bootstrapContents []byte, clientCreds, serverCreds credentials.TransportCredentials) (*grpc.ClientConn, string) {
 	t.Helper()
 
-<<<<<<< HEAD
 	config, err := bootstrap.NewConfigFromContents(bootstrapContents)
-=======
-	config, err := bootstrap.NewConfigForTesting(bootstrapContents)
->>>>>>> 39f0e5a8
 	if err != nil {
 		t.Fatalf("Failed to parse bootstrap contents: %s, %v", string(bootstrapContents), err)
 	}
@@ -160,12 +156,12 @@
 	// top-level LB policy on the channel.
 	r := manual.NewBuilderWithScheme("whatever")
 	jsonSC := fmt.Sprintf(`{
-			"loadBalancingConfig":[{
-				"cds_experimental":{
-					"cluster": "%s"
-				}
-			}]
-		}`, clusterName)
+			 "loadBalancingConfig":[{
+				 "cds_experimental":{
+					 "cluster": "%s"
+				 }
+			 }]
+		 }`, clusterName)
 	scpr := internal.ParseServiceConfig.(func(string) *serviceconfig.ParseResult)(jsonSC)
 	state := xdsclient.SetClient(resolver.State{ServiceConfig: scpr}, xdsClient)
 	r.InitialState(state)
@@ -385,9 +381,9 @@
 	nodeID := uuid.New().String()
 	bootstrapContents, err := bootstrap.NewContentsForTesting(bootstrap.ConfigOptionsForTesting{
 		Servers: []byte(fmt.Sprintf(`[{
-			"server_uri": %q,
-			"channel_creds": [{"type": "insecure"}]
-		}]`, mgmtServer.Address)),
+			 "server_uri": %q,
+			 "channel_creds": [{"type": "insecure"}]
+		 }]`, mgmtServer.Address)),
 		Node:                               []byte(fmt.Sprintf(`{"id": "%s"}`, nodeID)),
 		ServerListenerResourceNameTemplate: e2e.ServerListenerResourceNameTemplate,
 	})
@@ -446,14 +442,14 @@
 	// errCertProviderBuilder.
 	nodeID := uuid.New().String()
 	providerCfg := json.RawMessage(fmt.Sprintf(`{
-		"plugin_name": "%s",
-		"config": {}
-	}`, errCertProviderName))
+		 "plugin_name": "%s",
+		 "config": {}
+	 }`, errCertProviderName))
 	bootstrapContents, err := bootstrap.NewContentsForTesting(bootstrap.ConfigOptionsForTesting{
 		Servers: []byte(fmt.Sprintf(`[{
-			"server_uri": %q,
-			"channel_creds": [{"type": "insecure"}]
-		}]`, mgmtServer.Address)),
+			 "server_uri": %q,
+			 "channel_creds": [{"type": "insecure"}]
+		 }]`, mgmtServer.Address)),
 		Node:                               []byte(fmt.Sprintf(`{"id": "%s"}`, nodeID)),
 		ServerListenerResourceNameTemplate: e2e.ServerListenerResourceNameTemplate,
 		CertificateProviders:               map[string]json.RawMessage{e2e.ClientSideCertProviderInstance: providerCfg},
