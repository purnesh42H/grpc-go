--- conflicted
+++ resolved
@@ -140,14 +140,14 @@
 	// Generate bootstrap configuration with the above two servers.
 	bootstrapContents, err := bootstrap.NewContentsForTesting(bootstrap.ConfigOptionsForTesting{
 		Servers: []byte(fmt.Sprintf(`[
-		 {
-			 "server_uri": %q,
-			 "channel_creds": [{"type": "insecure"}]
-		 },
-		 {
-			 "server_uri": %q,
-			 "channel_creds": [{"type": "insecure"}]
-		 }]`, primaryManagementServer.Address, fallbackManagementServer.Address)),
+		{
+			"server_uri": %q,
+			"channel_creds": [{"type": "insecure"}]
+		},
+		{
+			"server_uri": %q,
+			"channel_creds": [{"type": "insecure"}]
+		}]`, primaryManagementServer.Address, fallbackManagementServer.Address)),
 		Node: []byte(fmt.Sprintf(`{"id": "%s"}`, nodeID)),
 	})
 	if err != nil {
@@ -155,26 +155,18 @@
 	}
 
 	// Create an xDS client with the above bootstrap configuration.
-<<<<<<< HEAD
 	config, err := bootstrap.NewConfigFromContents(bootstrapContents)
 	if err != nil {
 		t.Fatalf("Failed to parse bootstrap contents: %s, %v", string(bootstrapContents), err)
 	}
 	pool := xdsclient.NewPool(config)
-=======
-	xdsC, close, err := xdsclient.NewForTesting(xdsclient.OptionsForTesting{
-		Name:     t.Name(),
-		Contents: bootstrapContents,
-	})
->>>>>>> 13181040
 	if err != nil {
 		t.Fatalf("Failed to create xDS client: %v", err)
 	}
-	defer close()
 
 	// Get the xDS resolver to use the above xDS client.
-	resolverBuilder := internal.NewXDSResolverWithClientForTesting.(func(xdsclient.XDSClient) (resolver.Builder, error))
-	resolver, err := resolverBuilder(xdsC)
+	resolverBuilder := internal.NewXDSResolverWithPoolForTesting.(func(*xdsclient.Pool) (resolver.Builder, error))
+	resolver, err := resolverBuilder(pool)
 	if err != nil {
 		t.Fatalf("Failed to create xDS resolver for testing: %v", err)
 	}
@@ -343,14 +335,14 @@
 	// Generate bootstrap configuration with the above two servers.
 	bootstrapContents, err := bootstrap.NewContentsForTesting(bootstrap.ConfigOptionsForTesting{
 		Servers: []byte(fmt.Sprintf(`[
-		 {
-			 "server_uri": %q,
-			 "channel_creds": [{"type": "insecure"}]
-		 },
-		 {
-			 "server_uri": %q,
-			 "channel_creds": [{"type": "insecure"}]
-		 }]`, primaryManagementServer.Address, fallbackManagementServer.Address)),
+		{
+			"server_uri": %q,
+			"channel_creds": [{"type": "insecure"}]
+		},
+		{
+			"server_uri": %q,
+			"channel_creds": [{"type": "insecure"}]
+		}]`, primaryManagementServer.Address, fallbackManagementServer.Address)),
 		Node: []byte(fmt.Sprintf(`{"id": "%s"}`, nodeID)),
 	})
 	if err != nil {
@@ -358,26 +350,18 @@
 	}
 
 	// Create an xDS client with the above bootstrap configuration.
-<<<<<<< HEAD
 	config, err := bootstrap.NewConfigFromContents(bootstrapContents)
 	if err != nil {
 		t.Fatalf("Failed to parse bootstrap contents: %s, %v", string(bootstrapContents), err)
 	}
 	pool := xdsclient.NewPool(config)
-=======
-	xdsC, close, err := xdsclient.NewForTesting(xdsclient.OptionsForTesting{
-		Name:     t.Name(),
-		Contents: bootstrapContents,
-	})
->>>>>>> 13181040
 	if err != nil {
 		t.Fatalf("Failed to create xDS client: %v", err)
 	}
-	defer close()
 
 	// Get the xDS resolver to use the above xDS client.
-	resolverBuilder := internal.NewXDSResolverWithClientForTesting.(func(xdsclient.XDSClient) (resolver.Builder, error))
-	resolver, err := resolverBuilder(xdsC)
+	resolverBuilder := internal.NewXDSResolverWithPoolForTesting.(func(*xdsclient.Pool) (resolver.Builder, error))
+	resolver, err := resolverBuilder(pool)
 	if err != nil {
 		t.Fatalf("Failed to create xDS resolver for testing: %v", err)
 	}
@@ -536,14 +520,14 @@
 	// Generate bootstrap configuration with the above two servers.
 	bootstrapContents, err := bootstrap.NewContentsForTesting(bootstrap.ConfigOptionsForTesting{
 		Servers: []byte(fmt.Sprintf(`[
-		 {
-			 "server_uri": %q,
-			 "channel_creds": [{"type": "insecure"}]
-		 },
-		 {
-			 "server_uri": %q,
-			 "channel_creds": [{"type": "insecure"}]
-		 }]`, primaryManagementServer.Address, fallbackManagementServer.Address)),
+		{
+			"server_uri": %q,
+			"channel_creds": [{"type": "insecure"}]
+		},
+		{
+			"server_uri": %q,
+			"channel_creds": [{"type": "insecure"}]
+		}]`, primaryManagementServer.Address, fallbackManagementServer.Address)),
 		Node: []byte(fmt.Sprintf(`{"id": "%s"}`, nodeID)),
 	})
 	if err != nil {
@@ -551,26 +535,18 @@
 	}
 
 	// Create an xDS client with the above bootstrap configuration.
-<<<<<<< HEAD
 	config, err := bootstrap.NewConfigFromContents(bootstrapContents)
 	if err != nil {
 		t.Fatalf("Failed to parse bootstrap contents: %s, %v", string(bootstrapContents), err)
 	}
 	pool := xdsclient.NewPool(config)
-=======
-	xdsC, close, err := xdsclient.NewForTesting(xdsclient.OptionsForTesting{
-		Name:     t.Name(),
-		Contents: bootstrapContents,
-	})
->>>>>>> 13181040
 	if err != nil {
 		t.Fatalf("Failed to create xDS client: %v", err)
 	}
-	defer close()
 
 	// Get the xDS resolver to use the above xDS client.
-	resolverBuilder := internal.NewXDSResolverWithClientForTesting.(func(xdsclient.XDSClient) (resolver.Builder, error))
-	resolver, err := resolverBuilder(xdsC)
+	resolverBuilder := internal.NewXDSResolverWithPoolForTesting.(func(*xdsclient.Pool) (resolver.Builder, error))
+	resolver, err := resolverBuilder(pool)
 	if err != nil {
 		t.Fatalf("Failed to create xDS resolver for testing: %v", err)
 	}
