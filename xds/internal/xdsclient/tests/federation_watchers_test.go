--- conflicted
+++ resolved
@@ -53,23 +53,22 @@
 	nodeID := uuid.New().String()
 	bootstrapContents, err := bootstrap.NewContentsForTesting(bootstrap.ConfigOptionsForTesting{
 		Servers: []byte(fmt.Sprintf(`[{
-			 "server_uri": %q,
-			 "channel_creds": [{"type": "insecure"}]
-		 }]`, serverDefaultAuthority.Address)),
+			"server_uri": %q,
+			"channel_creds": [{"type": "insecure"}]
+		}]`, serverDefaultAuthority.Address)),
 		Node: []byte(fmt.Sprintf(`{"id": "%s"}`, nodeID)),
 		Authorities: map[string]json.RawMessage{
 			testNonDefaultAuthority: []byte(fmt.Sprintf(`{
-				 "xds_servers": [{
-					 "server_uri": %q,
-					 "channel_creds": [{"type": "insecure"}]
-				 }]}`, serverNonDefaultAuthority.Address)),
+				"xds_servers": [{
+					"server_uri": %q,
+					"channel_creds": [{"type": "insecure"}]
+				}]}`, serverNonDefaultAuthority.Address)),
 		},
 	})
 	if err != nil {
 		t.Fatalf("Failed to create bootstrap configuration: %v", err)
 	}
 	// Create an xDS client with the above bootstrap contents.
-<<<<<<< HEAD
 	config, err := bootstrap.NewConfigFromContents(bootstrapContents)
 	if err != nil {
 		t.Fatalf("Failed to parse bootstrap contents: %s, %v", string(bootstrapContents), err)
@@ -77,11 +76,6 @@
 	pool := xdsclient.NewPool(config)
 	client, close, err := pool.NewClientForTesting(xdsclient.OptionsForTesting{
 		Name: t.Name(),
-=======
-	client, close, err := xdsclient.NewForTesting(xdsclient.OptionsForTesting{
-		Name:     t.Name(),
-		Contents: bootstrapContents,
->>>>>>> 13181040
 	})
 	if err != nil {
 		t.Fatalf("Failed to create xDS client: %v", err)
