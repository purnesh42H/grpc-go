/*
 *
 * Copyright 2022 gRPC authors.
 *
 * Licensed under the Apache License, Version 2.0 (the "License");
 * you may not use this file except in compliance with the License.
 * You may obtain a copy of the License at
 *
 *     http://www.apache.org/licenses/LICENSE-2.0
 *
 * Unless required by applicable law or agreed to in writing, software
 * distributed under the License is distributed on an "AS IS" BASIS,
 * WITHOUT WARRANTIES OR CONDITIONS OF ANY KIND, either express or implied.
 * See the License for the specific language governing permissions and
 * limitations under the License.
 *
 */

package xdsclient_test

import (
	"context"
	"encoding/json"
	"fmt"
	"testing"

	"github.com/google/uuid"
	"google.golang.org/grpc/internal/testutils"
	"google.golang.org/grpc/internal/testutils/xds/e2e"
	"google.golang.org/grpc/internal/testutils/xds/fakeserver"
	"google.golang.org/grpc/internal/xds/bootstrap"
	"google.golang.org/grpc/xds/internal"
	xdstestutils "google.golang.org/grpc/xds/internal/testutils"
	"google.golang.org/grpc/xds/internal/xdsclient"
	"google.golang.org/grpc/xds/internal/xdsclient/xdsresource"
	"google.golang.org/grpc/xds/internal/xdsclient/xdsresource/version"
	"google.golang.org/protobuf/types/known/anypb"

	v3routepb "github.com/envoyproxy/go-control-plane/envoy/config/route/v3"
	v3discoverypb "github.com/envoyproxy/go-control-plane/envoy/service/discovery/v3"
)

var (
	// Resource type implementations retrieved from the resource type map in the
	// internal package, which is initialized when the individual resource types
	// are created.
	listenerResourceType    = internal.ResourceTypeMapForTesting[version.V3ListenerURL].(xdsresource.Type)
	routeConfigResourceType = internal.ResourceTypeMapForTesting[version.V3RouteConfigURL].(xdsresource.Type)
)

// This route configuration watcher registers two watches corresponding to the
// names passed in at creation time on a valid update.
type testRouteConfigWatcher struct {
	client           xdsclient.XDSClient
	name1, name2     string
	rcw1, rcw2       *routeConfigWatcher
	cancel1, cancel2 func()
	updateCh         *testutils.Channel
}

func newTestRouteConfigWatcher(client xdsclient.XDSClient, name1, name2 string) *testRouteConfigWatcher {
	return &testRouteConfigWatcher{
		client:   client,
		name1:    name1,
		name2:    name2,
		rcw1:     newRouteConfigWatcher(),
		rcw2:     newRouteConfigWatcher(),
		updateCh: testutils.NewChannel(),
	}
}

func (rw *testRouteConfigWatcher) OnUpdate(update *xdsresource.RouteConfigResourceData, onDone xdsresource.OnDoneFunc) {
	rw.updateCh.Send(routeConfigUpdateErrTuple{update: update.Resource})

	rw.cancel1 = xdsresource.WatchRouteConfig(rw.client, rw.name1, rw.rcw1)
	rw.cancel2 = xdsresource.WatchRouteConfig(rw.client, rw.name2, rw.rcw2)
	onDone()
}

func (rw *testRouteConfigWatcher) OnError(err error, onDone xdsresource.OnDoneFunc) {
	// When used with a go-control-plane management server that continuously
	// resends resources which are NACKed by the xDS client, using a `Replace()`
	// here and in OnResourceDoesNotExist() simplifies tests which will have
	// access to the most recently received error.
	rw.updateCh.Replace(routeConfigUpdateErrTuple{err: err})
	onDone()
}

func (rw *testRouteConfigWatcher) OnResourceDoesNotExist(onDone xdsresource.OnDoneFunc) {
	rw.updateCh.Replace(routeConfigUpdateErrTuple{err: xdsresource.NewErrorf(xdsresource.ErrorTypeResourceNotFound, "RouteConfiguration not found in received response")})
	onDone()
}

func (rw *testRouteConfigWatcher) cancel() {
	rw.cancel1()
	rw.cancel2()
}

// TestWatchCallAnotherWatch tests the scenario where a watch is registered for
// a resource, and more watches are registered from the first watch's callback.
// The test verifies that this scenario does not lead to a deadlock.
func (s) TestWatchCallAnotherWatch(t *testing.T) {
	// Start an xDS management server and set the option to allow it to respond
	// to requests which only specify a subset of the configured resources.
	mgmtServer := e2e.StartManagementServer(t, e2e.ManagementServerOptions{AllowResourceSubset: true})

	nodeID := uuid.New().String()
	authority := makeAuthorityName(t.Name())
	bc, err := bootstrap.NewContentsForTesting(bootstrap.ConfigOptionsForTesting{
		Servers: []byte(fmt.Sprintf(`[{
			 "server_uri": %q,
			 "channel_creds": [{"type": "insecure"}]
		 }]`, mgmtServer.Address)),
		Node: []byte(fmt.Sprintf(`{"id": "%s"}`, nodeID)),
		Authorities: map[string]json.RawMessage{
			// Xdstp style resource names used in this test use a slash removed
			// version of t.Name as their authority, and the empty config
			// results in the top-level xds server configuration being used for
			// this authority.
			authority: []byte(`{}`),
		},
	})
	if err != nil {
		t.Fatalf("Failed to create bootstrap configuration: %v", err)
	}
	testutils.CreateBootstrapFileForTesting(t, bc)

	// Create an xDS client with the above bootstrap contents.
<<<<<<< HEAD
	config, err := bootstrap.NewConfigFromContents(bc)
	if err != nil {
		t.Fatalf("Failed to parse bootstrap contents: %s, %v", string(bc), err)
	}
	pool := xdsclient.NewPool(config)
	client, close, err := pool.NewClientForTesting(xdsclient.OptionsForTesting{
		Name: t.Name(),
=======
	client, close, err := xdsclient.NewForTesting(xdsclient.OptionsForTesting{
		Name:     t.Name(),
		Contents: bc,
>>>>>>> 13181040
	})
	if err != nil {
		t.Fatalf("Failed to create xDS client: %v", err)
	}
	defer close()

	// Configure the management server to respond with route config resources.
	ldsNameNewStyle := makeNewStyleLDSName(authority)
	rdsNameNewStyle := makeNewStyleRDSName(authority)
	resources := e2e.UpdateOptions{
		NodeID: nodeID,
		Routes: []*v3routepb.RouteConfiguration{
			e2e.DefaultRouteConfig(rdsName, ldsName, cdsName),
			e2e.DefaultRouteConfig(rdsNameNewStyle, ldsNameNewStyle, cdsName),
		},
		SkipValidation: true,
	}
	ctx, cancel := context.WithTimeout(context.Background(), defaultTestTimeout)
	defer cancel()
	if err := mgmtServer.Update(ctx, resources); err != nil {
		t.Fatalf("Failed to update management server with resources: %v, err: %v", resources, err)
	}

	// Create a route configuration watcher that registers two more watches from
	// the OnUpdate callback:
	// - one for the same resource name as this watch, which would be
	//   satisfied from xdsClient cache
	// - the other for a different resource name, which would be
	//   satisfied from the server
	rw := newTestRouteConfigWatcher(client, rdsName, rdsNameNewStyle)
	defer rw.cancel()
	rdsCancel := xdsresource.WatchRouteConfig(client, rdsName, rw)
	defer rdsCancel()

	// Verify the contents of the received update for the all watchers.
	wantUpdate12 := routeConfigUpdateErrTuple{
		update: xdsresource.RouteConfigUpdate{
			VirtualHosts: []*xdsresource.VirtualHost{
				{
					Domains: []string{ldsName},
					Routes: []*xdsresource.Route{
						{
							Prefix:           newStringP("/"),
							ActionType:       xdsresource.RouteActionRoute,
							WeightedClusters: map[string]xdsresource.WeightedCluster{cdsName: {Weight: 100}},
						},
					},
				},
			},
		},
	}
	wantUpdate3 := routeConfigUpdateErrTuple{
		update: xdsresource.RouteConfigUpdate{
			VirtualHosts: []*xdsresource.VirtualHost{
				{
					Domains: []string{ldsNameNewStyle},
					Routes: []*xdsresource.Route{
						{
							Prefix:           newStringP("/"),
							ActionType:       xdsresource.RouteActionRoute,
							WeightedClusters: map[string]xdsresource.WeightedCluster{cdsName: {Weight: 100}},
						},
					},
				},
			},
		},
	}
	if err := verifyRouteConfigUpdate(ctx, rw.updateCh, wantUpdate12); err != nil {
		t.Fatal(err)
	}
	if err := verifyRouteConfigUpdate(ctx, rw.rcw1.updateCh, wantUpdate12); err != nil {
		t.Fatal(err)
	}
	if err := verifyRouteConfigUpdate(ctx, rw.rcw2.updateCh, wantUpdate3); err != nil {
		t.Fatal(err)
	}
}

// TestNodeProtoSentOnlyInFirstRequest verifies that a non-empty node proto gets
// sent only on the first discovery request message on the ADS stream.
//
// It also verifies the same behavior holds after a stream restart.
func (s) TestNodeProtoSentOnlyInFirstRequest(t *testing.T) {
	// Create a restartable listener which can close existing connections.
	l, err := testutils.LocalTCPListener()
	if err != nil {
		t.Fatalf("testutils.LocalTCPListener() failed: %v", err)
	}
	lis := testutils.NewRestartableListener(l)

	// Start a fake xDS management server with the above restartable listener.
	//
	// We are unable to use the go-control-plane server here, because it caches
	// the node proto received in the first request message and adds it to
	// subsequent requests before invoking the OnStreamRequest() callback.
	// Therefore we cannot verify what is sent by the xDS client.
	mgmtServer, cleanup, err := fakeserver.StartServer(lis)
	if err != nil {
		t.Fatalf("Failed to start fake xDS server: %v", err)
	}
	defer cleanup()

	// Create a bootstrap file in a temporary directory.
	nodeID := uuid.New().String()
	bc := e2e.DefaultBootstrapContents(t, nodeID, mgmtServer.Address)

	// Create an xDS client with the above bootstrap contents.
<<<<<<< HEAD
	config, err := bootstrap.NewConfigFromContents(bc)
	if err != nil {
		t.Fatalf("Failed to parse bootstrap contents: %s, %v", string(bc), err)
	}
	pool := xdsclient.NewPool(config)
	client, close, err := pool.NewClientForTesting(xdsclient.OptionsForTesting{
		Name: t.Name(),
=======
	client, close, err := xdsclient.NewForTesting(xdsclient.OptionsForTesting{
		Name:     t.Name(),
		Contents: bc,
>>>>>>> 13181040
	})
	if err != nil {
		t.Fatalf("Failed to create xDS client: %v", err)
	}
	defer close()

	const (
		serviceName     = "my-service-client-side-xds"
		routeConfigName = "route-" + serviceName
		clusterName     = "cluster-" + serviceName
	)

	// Register a watch for the Listener resource.
	ctx, cancel := context.WithTimeout(context.Background(), defaultTestTimeout)
	defer cancel()
	watcher := xdstestutils.NewTestResourceWatcher()
	client.WatchResource(listenerResourceType, serviceName, watcher)

	// Ensure the watch results in a discovery request with an empty node proto.
	if err := readDiscoveryResponseAndCheckForNonEmptyNodeProto(ctx, mgmtServer.XDSRequestChan); err != nil {
		t.Fatal(err)
	}

	// Configure a listener resource on the fake xDS server.
	lisAny, err := anypb.New(e2e.DefaultClientListener(serviceName, routeConfigName))
	if err != nil {
		t.Fatalf("Failed to marshal listener resource into an Any proto: %v", err)
	}
	mgmtServer.XDSResponseChan <- &fakeserver.Response{
		Resp: &v3discoverypb.DiscoveryResponse{
			TypeUrl:     "type.googleapis.com/envoy.config.listener.v3.Listener",
			VersionInfo: "1",
			Resources:   []*anypb.Any{lisAny},
		},
	}

	// The xDS client is expected to ACK the Listener resource. The discovery
	// request corresponding to the ACK must contain a nil node proto.
	if err := readDiscoveryResponseAndCheckForEmptyNodeProto(ctx, mgmtServer.XDSRequestChan); err != nil {
		t.Fatal(err)
	}

	// Register a watch for a RouteConfiguration resource.
	client.WatchResource(routeConfigResourceType, routeConfigName, watcher)

	// Ensure the watch results in a discovery request with an empty node proto.
	if err := readDiscoveryResponseAndCheckForEmptyNodeProto(ctx, mgmtServer.XDSRequestChan); err != nil {
		t.Fatal(err)
	}

	// Configure the route configuration resource on the fake xDS server.
	rcAny, err := anypb.New(e2e.DefaultRouteConfig(routeConfigName, serviceName, clusterName))
	if err != nil {
		t.Fatalf("Failed to marshal route configuration resource into an Any proto: %v", err)
	}
	mgmtServer.XDSResponseChan <- &fakeserver.Response{
		Resp: &v3discoverypb.DiscoveryResponse{
			TypeUrl:     "type.googleapis.com/envoy.config.route.v3.RouteConfiguration",
			VersionInfo: "1",
			Resources:   []*anypb.Any{rcAny},
		},
	}

	// Ensure the discovery request for the ACK contains an empty node proto.
	if err := readDiscoveryResponseAndCheckForEmptyNodeProto(ctx, mgmtServer.XDSRequestChan); err != nil {
		t.Fatal(err)
	}

	// Stop the management server and expect the error callback to be invoked.
	lis.Stop()
	select {
	case <-ctx.Done():
		t.Fatal("Timeout when waiting for the connection error to be propagated to the watcher")
	case <-watcher.ErrorCh:
	}

	// Restart the management server.
	lis.Restart()

	// The xDS client is expected to re-request previously requested resources.
	// Hence, we expect two DiscoveryRequest messages (one for the Listener and
	// one for the RouteConfiguration resource). The first message should contain
	// a non-nil node proto and the second should contain a nil-proto.
	//
	// And since we don't push any responses on the response channel of the fake
	// server, we do not expect any ACKs here.
	if err := readDiscoveryResponseAndCheckForNonEmptyNodeProto(ctx, mgmtServer.XDSRequestChan); err != nil {
		t.Fatal(err)
	}
	if err := readDiscoveryResponseAndCheckForEmptyNodeProto(ctx, mgmtServer.XDSRequestChan); err != nil {
		t.Fatal(err)
	}
}

// readDiscoveryResponseAndCheckForEmptyNodeProto reads a discovery request
// message out of the provided reqCh. It returns an error if it fails to read a
// message before the context deadline expires, or if the read message contains
// a non-empty node proto.
func readDiscoveryResponseAndCheckForEmptyNodeProto(ctx context.Context, reqCh *testutils.Channel) error {
	v, err := reqCh.Receive(ctx)
	if err != nil {
		return fmt.Errorf("Timeout when waiting for a DiscoveryRequest message")
	}
	req := v.(*fakeserver.Request).Req.(*v3discoverypb.DiscoveryRequest)
	if node := req.GetNode(); node != nil {
		return fmt.Errorf("Node proto received in DiscoveryRequest message is %v, want empty node proto", node)
	}
	return nil
}

// readDiscoveryResponseAndCheckForNonEmptyNodeProto reads a discovery request
// message out of the provided reqCh. It returns an error if it fails to read a
// message before the context deadline expires, or if the read message contains
// an empty node proto.
func readDiscoveryResponseAndCheckForNonEmptyNodeProto(ctx context.Context, reqCh *testutils.Channel) error {
	v, err := reqCh.Receive(ctx)
	if err != nil {
		return fmt.Errorf("Timeout when waiting for a DiscoveryRequest message")
	}
	req := v.(*fakeserver.Request).Req.(*v3discoverypb.DiscoveryRequest)
	if node := req.GetNode(); node == nil {
		return fmt.Errorf("Empty node proto received in DiscoveryRequest message, want non-empty node proto")
	}
	return nil
}<|MERGE_RESOLUTION|>--- conflicted
+++ resolved
@@ -108,9 +108,9 @@
 	authority := makeAuthorityName(t.Name())
 	bc, err := bootstrap.NewContentsForTesting(bootstrap.ConfigOptionsForTesting{
 		Servers: []byte(fmt.Sprintf(`[{
-			 "server_uri": %q,
-			 "channel_creds": [{"type": "insecure"}]
-		 }]`, mgmtServer.Address)),
+			"server_uri": %q,
+			"channel_creds": [{"type": "insecure"}]
+		}]`, mgmtServer.Address)),
 		Node: []byte(fmt.Sprintf(`{"id": "%s"}`, nodeID)),
 		Authorities: map[string]json.RawMessage{
 			// Xdstp style resource names used in this test use a slash removed
@@ -123,10 +123,8 @@
 	if err != nil {
 		t.Fatalf("Failed to create bootstrap configuration: %v", err)
 	}
-	testutils.CreateBootstrapFileForTesting(t, bc)
 
 	// Create an xDS client with the above bootstrap contents.
-<<<<<<< HEAD
 	config, err := bootstrap.NewConfigFromContents(bc)
 	if err != nil {
 		t.Fatalf("Failed to parse bootstrap contents: %s, %v", string(bc), err)
@@ -134,11 +132,6 @@
 	pool := xdsclient.NewPool(config)
 	client, close, err := pool.NewClientForTesting(xdsclient.OptionsForTesting{
 		Name: t.Name(),
-=======
-	client, close, err := xdsclient.NewForTesting(xdsclient.OptionsForTesting{
-		Name:     t.Name(),
-		Contents: bc,
->>>>>>> 13181040
 	})
 	if err != nil {
 		t.Fatalf("Failed to create xDS client: %v", err)
@@ -246,7 +239,6 @@
 	bc := e2e.DefaultBootstrapContents(t, nodeID, mgmtServer.Address)
 
 	// Create an xDS client with the above bootstrap contents.
-<<<<<<< HEAD
 	config, err := bootstrap.NewConfigFromContents(bc)
 	if err != nil {
 		t.Fatalf("Failed to parse bootstrap contents: %s, %v", string(bc), err)
@@ -254,11 +246,6 @@
 	pool := xdsclient.NewPool(config)
 	client, close, err := pool.NewClientForTesting(xdsclient.OptionsForTesting{
 		Name: t.Name(),
-=======
-	client, close, err := xdsclient.NewForTesting(xdsclient.OptionsForTesting{
-		Name:     t.Name(),
-		Contents: bc,
->>>>>>> 13181040
 	})
 	if err != nil {
 		t.Fatalf("Failed to create xDS client: %v", err)
