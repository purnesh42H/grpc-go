--- conflicted
+++ resolved
@@ -221,9 +221,9 @@
 			nodeID := uuid.New().String()
 			bc, err := bootstrap.NewContentsForTesting(bootstrap.ConfigOptionsForTesting{
 				Servers: []byte(fmt.Sprintf(`[{
-					 "server_uri": %q,
-					 "channel_creds": [{"type": "insecure"}]
-				 }]`, mgmtServer.Address)),
+					"server_uri": %q,
+					"channel_creds": [{"type": "insecure"}]
+				}]`, mgmtServer.Address)),
 				Node: []byte(fmt.Sprintf(`{"id": "%s"}`, nodeID)),
 				Authorities: map[string]json.RawMessage{
 					// Xdstp resource names used in this test do not specify an
@@ -237,10 +237,8 @@
 			if err != nil {
 				t.Fatalf("Failed to create bootstrap configuration: %v", err)
 			}
-			testutils.CreateBootstrapFileForTesting(t, bc)
 
 			// Create an xDS client with the above bootstrap contents.
-<<<<<<< HEAD
 			config, err := bootstrap.NewConfigFromContents(bc)
 			if err != nil {
 				t.Fatalf("Failed to parse bootstrap contents: %s, %v", string(bc), err)
@@ -248,11 +246,6 @@
 			pool := xdsclient.NewPool(config)
 			client, close, err := pool.NewClientForTesting(xdsclient.OptionsForTesting{
 				Name: t.Name(),
-=======
-			client, close, err := xdsclient.NewForTesting(xdsclient.OptionsForTesting{
-				Name:     t.Name(),
-				Contents: bc,
->>>>>>> 13181040
 			})
 			if err != nil {
 				t.Fatalf("Failed to create xDS client: %v", err)
@@ -421,9 +414,9 @@
 			nodeID := uuid.New().String()
 			bc, err := bootstrap.NewContentsForTesting(bootstrap.ConfigOptionsForTesting{
 				Servers: []byte(fmt.Sprintf(`[{
-					 "server_uri": %q,
-					 "channel_creds": [{"type": "insecure"}]
-				 }]`, mgmtServer.Address)),
+					"server_uri": %q,
+					"channel_creds": [{"type": "insecure"}]
+				}]`, mgmtServer.Address)),
 				Node: []byte(fmt.Sprintf(`{"id": "%s"}`, nodeID)),
 				Authorities: map[string]json.RawMessage{
 					// Xdstp resource names used in this test do not specify an
@@ -437,10 +430,8 @@
 			if err != nil {
 				t.Fatalf("Failed to create bootstrap configuration: %v", err)
 			}
-			testutils.CreateBootstrapFileForTesting(t, bc)
 
 			// Create an xDS client with the above bootstrap contents.
-<<<<<<< HEAD
 			config, err := bootstrap.NewConfigFromContents(bc)
 			if err != nil {
 				t.Fatalf("Failed to parse bootstrap contents: %s, %v", string(bc), err)
@@ -448,11 +439,6 @@
 			pool := xdsclient.NewPool(config)
 			client, close, err := pool.NewClientForTesting(xdsclient.OptionsForTesting{
 				Name: t.Name(),
-=======
-			client, close, err := xdsclient.NewForTesting(xdsclient.OptionsForTesting{
-				Name:     t.Name(),
-				Contents: bc,
->>>>>>> 13181040
 			})
 			if err != nil {
 				t.Fatalf("Failed to create xDS client: %v", err)
@@ -536,9 +522,9 @@
 	authority := makeAuthorityName(t.Name())
 	bc, err := bootstrap.NewContentsForTesting(bootstrap.ConfigOptionsForTesting{
 		Servers: []byte(fmt.Sprintf(`[{
-			 "server_uri": %q,
-			 "channel_creds": [{"type": "insecure"}]
-		 }]`, mgmtServer.Address)),
+			"server_uri": %q,
+			"channel_creds": [{"type": "insecure"}]
+		}]`, mgmtServer.Address)),
 		Node: []byte(fmt.Sprintf(`{"id": "%s"}`, nodeID)),
 		Authorities: map[string]json.RawMessage{
 			// Xdstp style resource names used in this test use a slash removed
@@ -551,10 +537,8 @@
 	if err != nil {
 		t.Fatalf("Failed to create bootstrap configuration: %v", err)
 	}
-	testutils.CreateBootstrapFileForTesting(t, bc)
 
 	// Create an xDS client with the above bootstrap contents.
-<<<<<<< HEAD
 	config, err := bootstrap.NewConfigFromContents(bc)
 	if err != nil {
 		t.Fatalf("Failed to parse bootstrap contents: %s, %v", string(bc), err)
@@ -562,11 +546,6 @@
 	pool := xdsclient.NewPool(config)
 	client, close, err := pool.NewClientForTesting(xdsclient.OptionsForTesting{
 		Name: t.Name(),
-=======
-	client, close, err := xdsclient.NewForTesting(xdsclient.OptionsForTesting{
-		Name:     t.Name(),
-		Contents: bc,
->>>>>>> 13181040
 	})
 	if err != nil {
 		t.Fatalf("Failed to create xDS client: %v", err)
@@ -663,10 +642,8 @@
 
 	nodeID := uuid.New().String()
 	bc := e2e.DefaultBootstrapContents(t, nodeID, mgmtServer.Address)
-	testutils.CreateBootstrapFileForTesting(t, bc)
 
 	// Create an xDS client with the above bootstrap contents.
-<<<<<<< HEAD
 	config, err := bootstrap.NewConfigFromContents(bc)
 	if err != nil {
 		t.Fatalf("Failed to parse bootstrap contents: %s, %v", string(bc), err)
@@ -674,11 +651,6 @@
 	pool := xdsclient.NewPool(config)
 	client, close, err := pool.NewClientForTesting(xdsclient.OptionsForTesting{
 		Name: t.Name(),
-=======
-	client, close, err := xdsclient.NewForTesting(xdsclient.OptionsForTesting{
-		Name:     t.Name(),
-		Contents: bc,
->>>>>>> 13181040
 	})
 	if err != nil {
 		t.Fatalf("Failed to create xDS client: %v", err)
@@ -758,20 +730,14 @@
 
 	nodeID := uuid.New().String()
 	bc := e2e.DefaultBootstrapContents(t, nodeID, mgmtServer.Address)
-	testutils.CreateBootstrapFileForTesting(t, bc)
-
-<<<<<<< HEAD
+
 	config, err := bootstrap.NewConfigFromContents(bc)
 	if err != nil {
 		t.Fatalf("Failed to parse bootstrap contents: %s, %v", string(bc), err)
 	}
 	pool := xdsclient.NewPool(config)
 	client, close, err := pool.NewClientForTesting(xdsclient.OptionsForTesting{
-=======
-	client, close, err := xdsclient.NewForTesting(xdsclient.OptionsForTesting{
->>>>>>> 13181040
 		Name:               t.Name(),
-		Contents:           bc,
 		WatchExpiryTimeout: defaultTestWatchExpiryTimeout,
 	})
 	if err != nil {
@@ -807,21 +773,15 @@
 	// Create an xDS client talking to the above management server.
 	nodeID := uuid.New().String()
 	bc := e2e.DefaultBootstrapContents(t, nodeID, mgmtServer.Address)
-	testutils.CreateBootstrapFileForTesting(t, bc)
 
 	// Create an xDS client talking to the above management server.
-<<<<<<< HEAD
 	config, err := bootstrap.NewConfigFromContents(bc)
 	if err != nil {
 		t.Fatalf("Failed to parse bootstrap contents: %s, %v", string(bc), err)
 	}
 	pool := xdsclient.NewPool(config)
 	client, close, err := pool.NewClientForTesting(xdsclient.OptionsForTesting{
-=======
-	client, close, err := xdsclient.NewForTesting(xdsclient.OptionsForTesting{
->>>>>>> 13181040
 		Name:               t.Name(),
-		Contents:           bc,
 		WatchExpiryTimeout: defaultTestWatchExpiryTimeout,
 	})
 	if err != nil {
@@ -885,10 +845,8 @@
 
 	nodeID := uuid.New().String()
 	bc := e2e.DefaultBootstrapContents(t, nodeID, mgmtServer.Address)
-	testutils.CreateBootstrapFileForTesting(t, bc)
 
 	// Create an xDS client with the above bootstrap contents.
-<<<<<<< HEAD
 	config, err := bootstrap.NewConfigFromContents(bc)
 	if err != nil {
 		t.Fatalf("Failed to parse bootstrap contents: %s, %v", string(bc), err)
@@ -896,11 +854,6 @@
 	pool := xdsclient.NewPool(config)
 	client, close, err := pool.NewClientForTesting(xdsclient.OptionsForTesting{
 		Name: t.Name(),
-=======
-	client, close, err := xdsclient.NewForTesting(xdsclient.OptionsForTesting{
-		Name:     t.Name(),
-		Contents: bc,
->>>>>>> 13181040
 	})
 	if err != nil {
 		t.Fatalf("Failed to create xDS client: %v", err)
@@ -949,9 +902,9 @@
 	authority := makeAuthorityName(t.Name())
 	bc, err := bootstrap.NewContentsForTesting(bootstrap.ConfigOptionsForTesting{
 		Servers: []byte(fmt.Sprintf(`[{
-			 "server_uri": %q,
-			 "channel_creds": [{"type": "insecure"}]
-		 }]`, mgmtServer.Address)),
+			"server_uri": %q,
+			"channel_creds": [{"type": "insecure"}]
+		}]`, mgmtServer.Address)),
 		Node: []byte(fmt.Sprintf(`{"id": "%s"}`, nodeID)),
 		Authorities: map[string]json.RawMessage{
 			// Xdstp style resource names used in this test use a slash removed
@@ -964,10 +917,8 @@
 	if err != nil {
 		t.Fatalf("Failed to create bootstrap configuration: %v", err)
 	}
-	testutils.CreateBootstrapFileForTesting(t, bc)
 
 	// Create an xDS client with the above bootstrap contents.
-<<<<<<< HEAD
 	config, err := bootstrap.NewConfigFromContents(bc)
 	if err != nil {
 		t.Fatalf("Failed to parse bootstrap contents: %s, %v", string(bc), err)
@@ -975,11 +926,6 @@
 	pool := xdsclient.NewPool(config)
 	client, close, err := pool.NewClientForTesting(xdsclient.OptionsForTesting{
 		Name: t.Name(),
-=======
-	client, close, err := xdsclient.NewForTesting(xdsclient.OptionsForTesting{
-		Name:     t.Name(),
-		Contents: bc,
->>>>>>> 13181040
 	})
 	if err != nil {
 		t.Fatalf("Failed to create xDS client: %v", err)
