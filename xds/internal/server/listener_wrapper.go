/*
 *
 * Copyright 2021 gRPC authors.
 *
 * Licensed under the Apache License, Version 2.0 (the "License");
 * you may not use this file except in compliance with the License.
 * You may obtain a copy of the License at
 *
 *     http://www.apache.org/licenses/LICENSE-2.0
 *
 * Unless required by applicable law or agreed to in writing, software
 * distributed under the License is distributed on an "AS IS" BASIS,
 * WITHOUT WARRANTIES OR CONDITIONS OF ANY KIND, either express or implied.
 * See the License for the specific language governing permissions and
 * limitations under the License.
 *
 */

// Package server contains internal server-side functionality used by the public
// facing xds package.
package server

import (
	"fmt"
	"net"
	"sync"
	"time"

	"google.golang.org/grpc/backoff"
	"google.golang.org/grpc/connectivity"
	"google.golang.org/grpc/grpclog"
	internalbackoff "google.golang.org/grpc/internal/backoff"
	internalgrpclog "google.golang.org/grpc/internal/grpclog"
	"google.golang.org/grpc/internal/grpcsync"
	"google.golang.org/grpc/internal/xds/bootstrap"
	"google.golang.org/grpc/xds/internal/xdsclient/xdsresource"
)

var (
	logger = grpclog.Component("xds")

	// Backoff strategy for temporary errors received from Accept(). If this
	// needs to be configurable, we can inject it through ListenerWrapperParams.
	bs = internalbackoff.Exponential{Config: backoff.Config{
		BaseDelay:  5 * time.Millisecond,
		Multiplier: 2.0,
		MaxDelay:   1 * time.Second,
	}}
	backoffFunc = bs.Backoff
)

// ServingModeCallback is the callback that users can register to get notified
// about the server's serving mode changes. The callback is invoked with the
// address of the listener and its new mode. The err parameter is set to a
// non-nil error if the server has transitioned into not-serving mode.
type ServingModeCallback func(addr net.Addr, mode connectivity.ServingMode, err error)

// XDSClient wraps the methods on the XDSClient which are required by
// the listenerWrapper.
type XDSClient interface {
	WatchResource(rType xdsresource.Type, resourceName string, watcher xdsresource.ResourceWatcher) (cancel func())
	BootstrapConfig() *bootstrap.Config
}

// ListenerWrapperParams wraps parameters required to create a listenerWrapper.
type ListenerWrapperParams struct {
	// Listener is the net.Listener passed by the user that is to be wrapped.
	Listener net.Listener
	// ListenerResourceName is the xDS Listener resource to request.
	ListenerResourceName string
	// XDSClient provides the functionality from the XDSClient required here.
	XDSClient XDSClient
	// ModeCallback is the callback to invoke when the serving mode changes.
	ModeCallback ServingModeCallback
}

// NewListenerWrapper creates a new listenerWrapper with params. It returns a
// net.Listener. It starts in state not serving, which triggers Accept() +
// Close() on any incoming connections.
//
// Only TCP listeners are supported.
func NewListenerWrapper(params ListenerWrapperParams) net.Listener {
	lw := &listenerWrapper{
		Listener:          params.Listener,
		name:              params.ListenerResourceName,
		xdsC:              params.XDSClient,
		xdsNodeID:         params.XDSClient.BootstrapConfig().Node().GetId(),
		modeCallback:      params.ModeCallback,
		isUnspecifiedAddr: params.Listener.Addr().(*net.TCPAddr).IP.IsUnspecified(),
		conns:             make(map[*connWrapper]bool),

		mode:   connectivity.ServingModeNotServing,
		closed: grpcsync.NewEvent(),
	}
	lw.logger = internalgrpclog.NewPrefixLogger(logger, fmt.Sprintf("[xds-server-listener %p] ", lw))

	// Serve() verifies that Addr() returns a valid TCPAddr. So, it is safe to
	// ignore the error from SplitHostPort().
	lisAddr := lw.Listener.Addr().String()
	lw.addr, lw.port, _ = net.SplitHostPort(lisAddr)

	lw.rdsHandler = newRDSHandler(lw.handleRDSUpdate, lw.xdsC, lw.logger)
	lw.cancelWatch = xdsresource.WatchListener(lw.xdsC, lw.name, &ldsWatcher{
		parent: lw,
		logger: lw.logger,
		name:   lw.name,
	})
	return lw
}

// listenerWrapper wraps the net.Listener associated with the listening address
// passed to Serve(). It also contains all other state associated with this
// particular invocation of Serve().
type listenerWrapper struct {
	net.Listener
	logger *internalgrpclog.PrefixLogger

	name         string
	xdsC         XDSClient
	xdsNodeID    string
	cancelWatch  func()
	modeCallback ServingModeCallback

	// Set to true if the listener is bound to the IP_ANY address (which is
	// "0.0.0.0" for IPv4 and "::" for IPv6).
	isUnspecifiedAddr bool
	// Listening address and port. Used to validate the socket address in the
	// Listener resource received from the control plane.
	addr, port string

	// A small race exists in the XDSClient code between the receipt of an xDS
	// response and the user cancelling the associated watch. In this window,
	// the registered callback may be invoked after the watch is canceled, and
	// the user is expected to work around this. This event signifies that the
	// listener is closed (and hence the watch is cancelled), and we drop any
	// updates received in the callback if this event has fired.
	closed *grpcsync.Event

	// mu guards access to the current serving mode and the active filter chain
	// manager.
	mu sync.Mutex
	// Current serving mode.
	mode connectivity.ServingMode
	// Filter chain manager currently serving.
	activeFilterChainManager *xdsresource.FilterChainManager
	// conns accepted with configuration from activeFilterChainManager.
	conns map[*connWrapper]bool

	// These fields are read/written to in the context of xDS updates, which are
	// guaranteed to be emitted synchronously from the xDS Client. Thus, they do
	// not need further synchronization.

	// Pending filter chain manager. Will go active once rdsHandler has received
	// all the RDS resources this filter chain manager needs.
	pendingFilterChainManager *xdsresource.FilterChainManager

	// rdsHandler is used for any dynamic RDS resources specified in a LDS
	// update.
	rdsHandler *rdsHandler
}

func (l *listenerWrapper) handleLDSUpdate(update xdsresource.ListenerUpdate) {
	ilc := update.InboundListenerCfg
	// Make sure that the socket address on the received Listener resource
	// matches the address of the net.Listener passed to us by the user. This
	// check is done here instead of at the XDSClient layer because of the
	// following couple of reasons:
	// - XDSClient cannot know the listening address of every listener in the
	//   system, and hence cannot perform this check.
	// - this is a very context-dependent check and only the server has the
	//   appropriate context to perform this check.
	//
	// What this means is that the XDSClient has ACKed a resource which can push
	// the server into a "not serving" mode. This is not ideal, but this is
	// what we have decided to do.
	if ilc.Address != l.addr || ilc.Port != l.port {
		l.mu.Lock()
		err := l.annotateErrorWithNodeID(fmt.Errorf("address (%s:%s) in Listener update does not match listening address: (%s:%s)", ilc.Address, ilc.Port, l.addr, l.port))
		l.switchModeLocked(connectivity.ServingModeNotServing, err)
		l.mu.Unlock()
		return
	}

	l.pendingFilterChainManager = ilc.FilterChains
	l.rdsHandler.updateRouteNamesToWatch(ilc.FilterChains.RouteConfigNames)

	if l.rdsHandler.determineRouteConfigurationReady() {
		l.maybeUpdateFilterChains()
	}
}

// maybeUpdateFilterChains swaps in the pending filter chain manager to the
// active one if the pending filter chain manager is present. If a swap occurs,
// it also drains (gracefully stops) any connections that were accepted on the
// old active filter chain manager, and puts this listener in state SERVING.
// Must be called within an xDS Client Callback.
func (l *listenerWrapper) maybeUpdateFilterChains() {
	if l.pendingFilterChainManager == nil {
		// Nothing to update, return early.
		return
	}

	l.mu.Lock()
	l.switchModeLocked(connectivity.ServingModeServing, nil)
	// "Updates to a Listener cause all older connections on that Listener to be
	// gracefully shut down with a grace period of 10 minutes for long-lived
	// RPC's, such that clients will reconnect and have the updated
	// configuration apply." - A36
	connsToClose := l.conns
	l.conns = make(map[*connWrapper]bool)
	l.activeFilterChainManager = l.pendingFilterChainManager
	l.pendingFilterChainManager = nil
	l.instantiateFilterChainRoutingConfigurationsLocked()
	l.mu.Unlock()
	go func() {
		for conn := range connsToClose {
			conn.Drain()
		}
	}()

}

// handleRDSUpdate rebuilds any routing configuration server side for any filter
// chains that point to this RDS, and potentially makes pending lds
// configuration to swap to be active.
func (l *listenerWrapper) handleRDSUpdate(routeName string, rcu rdsWatcherUpdate) {
	// Update any filter chains that point to this route configuration.
	if l.activeFilterChainManager != nil {
		for _, fc := range l.activeFilterChainManager.FilterChains() {
			if fc.RouteConfigName != routeName {
				continue
			}
			if rcu.err != nil && rcu.data == nil { // Either NACK before update, or resource not found triggers this conditional.
				urc := &xdsresource.UsableRouteConfiguration{Err: rcu.err}
				urc.NodeID = l.xdsNodeID
				fc.UsableRouteConfiguration.Store(urc)
				continue
			}
			urc := fc.ConstructUsableRouteConfiguration(*rcu.data)
			urc.NodeID = l.xdsNodeID
			fc.UsableRouteConfiguration.Store(urc)
		}
	}
	if l.rdsHandler.determineRouteConfigurationReady() {
		l.maybeUpdateFilterChains()
	}
}

// instantiateFilterChainRoutingConfigurationsLocked instantiates all of the
// routing configuration for the newly active filter chains. For any inline
// route configurations, uses that, otherwise uses cached rdsHandler updates.
// Must be called within an xDS Client Callback.
func (l *listenerWrapper) instantiateFilterChainRoutingConfigurationsLocked() {
	for _, fc := range l.activeFilterChainManager.FilterChains() {
		if fc.InlineRouteConfig != nil {
			urc := fc.ConstructUsableRouteConfiguration(*fc.InlineRouteConfig)
			urc.NodeID = l.xdsNodeID
			fc.UsableRouteConfiguration.Store(urc) // Can't race with an RPC coming in but no harm making atomic.
			continue
		} // Inline configuration constructed once here, will remain for lifetime of filter chain.
		rcu := l.rdsHandler.updates[fc.RouteConfigName]
		if rcu.err != nil && rcu.data == nil {
			urc := &xdsresource.UsableRouteConfiguration{Err: rcu.err}
			urc.NodeID = l.xdsNodeID
			fc.UsableRouteConfiguration.Store(urc)
			continue
		}
		urc := fc.ConstructUsableRouteConfiguration(*rcu.data)
		urc.NodeID = l.xdsNodeID
		fc.UsableRouteConfiguration.Store(urc) // Can't race with an RPC coming in but no harm making atomic.
	}
}

// Accept blocks on an Accept() on the underlying listener, and wraps the
// returned net.connWrapper with the configured certificate providers.
func (l *listenerWrapper) Accept() (net.Conn, error) {
	var retries int
	for {
		conn, err := l.Listener.Accept()
		if err != nil {
			// Temporary() method is implemented by certain error types returned
			// from the net package, and it is useful for us to not shutdown the
			// server in these conditions. The listen queue being full is one
			// such case.
			if ne, ok := err.(interface{ Temporary() bool }); !ok || !ne.Temporary() {
				return nil, err
			}
			retries++
			timer := time.NewTimer(backoffFunc(retries))
			select {
			case <-timer.C:
			case <-l.closed.Done():
				timer.Stop()
				// Continuing here will cause us to call Accept() again
				// which will return a non-temporary error.
				continue
			}
			continue
		}
		// Reset retries after a successful Accept().
		retries = 0

		// Since the net.Conn represents an incoming connection, the source and
		// destination address can be retrieved from the local address and
		// remote address of the net.Conn respectively.
		destAddr, ok1 := conn.LocalAddr().(*net.TCPAddr)
		srcAddr, ok2 := conn.RemoteAddr().(*net.TCPAddr)
		if !ok1 || !ok2 {
			// If the incoming connection is not a TCP connection, which is
			// really unexpected since we check whether the provided listener is
			// a TCP listener in Serve(), we return an error which would cause
			// us to stop serving.
			return nil, fmt.Errorf("received connection with non-TCP address (local: %T, remote %T)", conn.LocalAddr(), conn.RemoteAddr())
		}

		l.mu.Lock()
		if l.mode == connectivity.ServingModeNotServing {
			// Close connections as soon as we accept them when we are in
			// "not-serving" mode. Since we accept a net.Listener from the user
			// in Serve(), we cannot close the listener when we move to
			// "not-serving". Closing the connection immediately upon accepting
			// is one of the other ways to implement the "not-serving" mode as
			// outlined in gRFC A36.
			l.mu.Unlock()
			conn.Close()
			continue
		}

		fc, err := l.activeFilterChainManager.Lookup(xdsresource.FilterChainLookupParams{
			IsUnspecifiedListener: l.isUnspecifiedAddr,
			DestAddr:              destAddr.IP,
			SourceAddr:            srcAddr.IP,
			SourcePort:            srcAddr.Port,
		})
		if err != nil {
			l.mu.Unlock()
			// When a matching filter chain is not found, we close the
			// connection right away, but do not return an error back to
			// `grpc.Serve()` from where this Accept() was invoked. Returning an
			// error to `grpc.Serve()` causes the server to shutdown. If we want
			// to avoid the server from shutting down, we would need to return
			// an error type which implements the `Temporary() bool` method,
			// which is invoked by `grpc.Serve()` to see if the returned error
			// represents a temporary condition. In the case of a temporary
			// error, `grpc.Serve()` method sleeps for a small duration and
			// therefore ends up blocking all connection attempts during that
			// time frame, which is also not ideal for an error like this.
			l.logger.Warningf("Connection from %s to %s failed to find any matching filter chain", conn.RemoteAddr(), conn.LocalAddr())
			conn.Close()
			continue
		}
		cw := &connWrapper{Conn: conn, filterChain: fc, parent: l, urc: fc.UsableRouteConfiguration}
		l.conns[cw] = true
		l.mu.Unlock()
		return cw, nil
	}
}

func (l *listenerWrapper) removeConn(conn *connWrapper) {
	l.mu.Lock()
	defer l.mu.Unlock()
	delete(l.conns, conn)
}

// Close closes the underlying listener. It also cancels the xDS watch
// registered in Serve() and closes any certificate provider instances created
// based on security configuration received in the LDS response.
func (l *listenerWrapper) Close() error {
	l.closed.Fire()
	l.Listener.Close()
	if l.cancelWatch != nil {
		l.cancelWatch()
	}
	l.rdsHandler.close()
	return nil
}

// switchModeLocked switches the current mode of the listener wrapper. It also
// gracefully closes any connections if the listener wrapper transitions into
// not serving. If the serving mode has changed, it invokes the registered mode
// change callback.
func (l *listenerWrapper) switchModeLocked(newMode connectivity.ServingMode, err error) {
	if l.mode == newMode && l.mode == connectivity.ServingModeServing {
		// Redundant updates are suppressed only when we are SERVING and the new
		// mode is also SERVING. In the other case (where we are NOT_SERVING and the
		// new mode is also NOT_SERVING), the update is not suppressed as:
		//   1. the error may have change
		//   2. it provides a timestamp of the last backoff attempt
		return
	}
	l.mode = newMode
	if l.mode == connectivity.ServingModeNotServing {
		connsToClose := l.conns
		l.conns = make(map[*connWrapper]bool)
		go func() {
			for conn := range connsToClose {
				conn.Drain()
			}
		}()
	}
	// The XdsServer API will allow applications to register a "serving state"
	// callback to be invoked when the server begins serving and when the
	// server encounters errors that force it to be "not serving". If "not
	// serving", the callback must be provided error information, for
	// debugging use by developers - A36.
	if l.modeCallback != nil {
		l.modeCallback(l.Listener.Addr(), newMode, err)
	}
}

<<<<<<< HEAD
func (l *listenerWrapper) onLDSResourceError(err error) {
=======
func (l *listenerWrapper) annotateErrorWithNodeID(err error) error {
	return fmt.Errorf("[xDS node id: %v]: %w", l.xdsNodeID, err)
}

func (l *listenerWrapper) onLDSResourceDoesNotExist(err error) {
>>>>>>> 6819ed79
	l.mu.Lock()
	defer l.mu.Unlock()
	l.switchModeLocked(connectivity.ServingModeNotServing, l.annotateErrorWithNodeID(err))
	l.activeFilterChainManager = nil
	l.pendingFilterChainManager = nil
	l.rdsHandler.updateRouteNamesToWatch(make(map[string]bool))
}

// ldsWatcher implements the xdsresource.ListenerWatcher interface and is
// passed to the WatchListener API.
type ldsWatcher struct {
	parent *listenerWrapper
	logger *internalgrpclog.PrefixLogger
	name   string
}

func (lw *ldsWatcher) ResourceChanged(update *xdsresource.ListenerResourceData, onDone func()) {
	defer onDone()
	if lw.parent.closed.HasFired() {
		lw.logger.Warningf("Resource %q received update: %#v after listener was closed", lw.name, update)
		return
	}
	if lw.logger.V(2) {
		lw.logger.Infof("LDS watch for resource %q received update: %#v", lw.name, update.Resource)
	}
	lw.parent.handleLDSUpdate(update.Resource)
}

func (lw *ldsWatcher) ResourceError(err error, onDone func()) {
	defer onDone()
	if lw.parent.closed.HasFired() {
		lw.logger.Warningf("Resource %q received resource error: %v after listener was closed", lw.name, err)
		return
	}
	if lw.logger.V(2) {
		lw.logger.Infof("LDS watch for resource %q reported resource error: %v", lw.name, err)
	}
	lw.parent.onLDSResourceError(err)
}

func (lw *ldsWatcher) AmbientError(err error, onDone func()) {
	defer onDone()
	if lw.parent.closed.HasFired() {
		lw.logger.Warningf("Resource %q received ambient error: %v after listener was closed", lw.name, err)
		return
	}
<<<<<<< HEAD
	if lw.logger.V(2) {
		lw.logger.Infof("LDS watch for resource %q reported ambient error: %v", lw.name, err)
	}
	// For errors which are anything other than "resource-not-found", we
	// continue to use the old configuration.
=======
	lw.logger.Warningf("LDS watch for resource %q reported resource-does-not-exist error", lw.name)

	err := xdsresource.NewErrorf(xdsresource.ErrorTypeResourceNotFound, "resource name %q of type Listener not found in received response", lw.name)
	lw.parent.onLDSResourceDoesNotExist(err)
>>>>>>> 6819ed79
}<|MERGE_RESOLUTION|>--- conflicted
+++ resolved
@@ -408,18 +408,14 @@
 	}
 }
 
-<<<<<<< HEAD
-func (l *listenerWrapper) onLDSResourceError(err error) {
-=======
 func (l *listenerWrapper) annotateErrorWithNodeID(err error) error {
 	return fmt.Errorf("[xDS node id: %v]: %w", l.xdsNodeID, err)
 }
 
-func (l *listenerWrapper) onLDSResourceDoesNotExist(err error) {
->>>>>>> 6819ed79
+func (l *listenerWrapper) onLDSResourceError(err error) {
 	l.mu.Lock()
 	defer l.mu.Unlock()
-	l.switchModeLocked(connectivity.ServingModeNotServing, l.annotateErrorWithNodeID(err))
+	l.switchModeLocked(connectivity.ServingModeNotServing, err)
 	l.activeFilterChainManager = nil
 	l.pendingFilterChainManager = nil
 	l.rdsHandler.updateRouteNamesToWatch(make(map[string]bool))
@@ -463,16 +459,9 @@
 		lw.logger.Warningf("Resource %q received ambient error: %v after listener was closed", lw.name, err)
 		return
 	}
-<<<<<<< HEAD
 	if lw.logger.V(2) {
 		lw.logger.Infof("LDS watch for resource %q reported ambient error: %v", lw.name, err)
 	}
 	// For errors which are anything other than "resource-not-found", we
 	// continue to use the old configuration.
-=======
-	lw.logger.Warningf("LDS watch for resource %q reported resource-does-not-exist error", lw.name)
-
-	err := xdsresource.NewErrorf(xdsresource.ErrorTypeResourceNotFound, "resource name %q of type Listener not found in received response", lw.name)
-	lw.parent.onLDSResourceDoesNotExist(err)
->>>>>>> 6819ed79
 }